# Stage 1 (Build)
<<<<<<< HEAD
FROM golang:1.15-alpine3.12 AS builder
=======
FROM --platform=$BUILDPLATFORM golang:1.16-alpine AS builder

>>>>>>> c279d28c
ARG VERSION
RUN apk add --update --no-cache git make upx
WORKDIR /app/
COPY go.mod go.sum /app/
RUN go mod download
COPY . /app/
RUN CGO_ENABLED=0 GOOS=linux GOARCH=amd64 go build \
    -ldflags="-s -w -X github.com/pterodactyl/wings/system.Version=$VERSION" \
    -v \
    -trimpath \
    -o wings \
    wings.go
RUN upx wings
RUN echo "ID=\"distroless\"" > /etc/os-release

# Stage 2 (Final)
<<<<<<< HEAD
FROM busybox:1.33.0
RUN echo "ID=\"busybox\"" > /etc/os-release
EXPOSE 8080
=======
FROM gcr.io/distroless/static:latest
COPY --from=builder /etc/os-release /etc/os-release
>>>>>>> c279d28c
COPY --from=builder /app/wings /usr/bin/
CMD [ "/usr/bin/wings", "--config", "/etc/pterodactyl/config.yml" ]<|MERGE_RESOLUTION|>--- conflicted
+++ resolved
@@ -1,10 +1,6 @@
 # Stage 1 (Build)
-<<<<<<< HEAD
-FROM golang:1.15-alpine3.12 AS builder
-=======
 FROM --platform=$BUILDPLATFORM golang:1.16-alpine AS builder
 
->>>>>>> c279d28c
 ARG VERSION
 RUN apk add --update --no-cache git make upx
 WORKDIR /app/
@@ -21,13 +17,10 @@
 RUN echo "ID=\"distroless\"" > /etc/os-release
 
 # Stage 2 (Final)
-<<<<<<< HEAD
-FROM busybox:1.33.0
-RUN echo "ID=\"busybox\"" > /etc/os-release
-EXPOSE 8080
-=======
 FROM gcr.io/distroless/static:latest
 COPY --from=builder /etc/os-release /etc/os-release
->>>>>>> c279d28c
+
 COPY --from=builder /app/wings /usr/bin/
-CMD [ "/usr/bin/wings", "--config", "/etc/pterodactyl/config.yml" ]+CMD [ "/usr/bin/wings", "--config", "/etc/pterodactyl/config.yml" ]
+
+EXPOSE 8080